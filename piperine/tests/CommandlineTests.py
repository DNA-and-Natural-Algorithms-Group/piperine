--- conflicted
+++ resolved
@@ -69,9 +69,6 @@
         for cmd in command:
             proc = subprocess.Popen([cmd], stdout=subprocess.PIPE, shell=True)
             (out, err) = proc.communicate()
-<<<<<<< HEAD
-            self.assertTrue('usage' in out)
-=======
             self.assertTrue('usage' in str(out), "Command failed: {}".format(cmd))
 
     def test_design(self):
@@ -145,7 +142,6 @@
         (out, err) = proc.communicate()
         self.assertTrue(os.path.exists(self.fixedscore))
         self.assertTrue(os.path.exists(self.reportfile))
->>>>>>> 9e92518b
 
 def suite():
     tests = ['test_utility_access', 'test_design', 'test_design_options', 'test_score_options', 'test_select_options']
